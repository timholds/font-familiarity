import torch
import numpy as np
import argparse
from tqdm import tqdm
import os
from typing import Tuple

from ml.char_model import CRAFTFontClassifier
from ml.dataset import get_char_dataloaders
from ml.utils import get_params_from_model_path, get_embedding_path

def load_char_model(model_path: str, use_precomputed_craft: bool = False) -> Tuple[CRAFTFontClassifier, torch.device]:
    """
    Load the trained character-based font classifier model.
    
    Args:
        model_path: Path to the saved model checkpoint
    Returns:
        model: Loaded model
        device: Torch device (cuda or cpu)
    """
    device = torch.device('cuda' if torch.cuda.is_available() else 'cpu')
    hparams = get_params_from_model_path(model_path)

    # Load the saved state
    print(f"Loading model from {model_path}")
    state = torch.load(model_path, map_location=device)
    state_dict = state['model_state_dict']
    
    # Get classifier shape to determine number of classes
    classifier_key = 'font_classifier.font_classifier.weight'
    if classifier_key in state_dict:
        num_fonts = state_dict[classifier_key].shape[0]
        print(f"Model has {num_fonts} font classes")
    else:
        # Debug info if key not found
        print("Available keys containing 'classifier':")
        for key in [k for k in state_dict.keys() if 'classifier' in k and 'weight' in k]:
            print(f"- {key}: {state_dict[key].shape}")
        raise ValueError(f"Could not find classifier weights at {classifier_key}")
    
    # Determine embedding dimension
    embedding_keys = [k for k in state_dict.keys() if 'embedding' in k and 'weight' in k]
    if embedding_keys:
        embedding_key = embedding_keys[0]
        # For many embedding layers, output dim is first dimension of weight matrix
        embedding_dim = state_dict[embedding_key].shape[0]
        print(f"Model has embedding dimension {embedding_dim}")
    else:
        # Default value if not found
        embedding_dim = 512
        print(f"Could not determine embedding dimension, using default: {embedding_dim}")
    
    # Extract parameters from model filename
    import re
    patch_size = 32  # Default value
    initial_channels = 16  # Default value
    
    # Parse PS (patch size)
    ps_match = re.search(r'PS(\d+)', os.path.basename(model_path))
    if ps_match:
        patch_size = int(ps_match.group(1))
        print(f"Found patch size {patch_size} from filename")
        
    # Parse IC (initial channels)
    ic_match = re.search(r'IC(\d+)', os.path.basename(model_path))
    if ic_match:
        initial_channels = int(ic_match.group(1))
        print(f"Found initial channels {initial_channels} from filename")

    # Initialize model with correct parameters
    model = CRAFTFontClassifier(
        num_fonts=num_fonts,
<<<<<<< HEAD
        device=device,  # Pass device but also explicitly move model to device below
        patch_size=hparams["patch_size"],
        embedding_dim=hparams["embedding_dim"],
        initial_channels=hparams["initial_channels"],
        n_attn_heads=hparams["n_attn_heads"],
=======
        device=device,
        patch_size=patch_size,  # Now using parsed value
        embedding_dim=embedding_dim,
>>>>>>> 189597ec
        craft_fp16=False,
        use_precomputed_craft=use_precomputed_craft,
        initial_channels=initial_channels  # Add this parameter
    )
    
    # Load the trained weights
    model.load_state_dict(state_dict)
    
    # Explicitly move model to device AFTER loading state dict
    model = model.to(device)
    
    # Make sure all sub-components are on the correct device
    for module in model.modules():
        module.to(device)
    
    model.eval()
    
    return model, device
def compute_char_embeddings(
    model: CRAFTFontClassifier, 
    dataloader, 
    num_classes: int, 
    device: torch.device
) -> np.ndarray:
    """
    Compute average embeddings for each font class using the character-based model.
    
    Args:
        model: Trained CRAFTFontClassifier model
        dataloader: DataLoader with the correct format for character models
        num_classes: Number of font classes
        device: Torch device for computation
        
    Returns:
        class_embeddings: Array of shape [num_classes, embedding_dim]
    """
    # Determine embedding dimension from model
    embedding_dim = model.font_classifier.aggregator.projection.out_features
    
    print(f"\nComputing {embedding_dim}-dimensional embeddings for {num_classes} font classes...")
    
    # Initialize storage for embeddings and counts
    class_embeddings = torch.zeros(num_classes, embedding_dim).to(device)
    class_counts = torch.zeros(num_classes).to(device)
    
    # Verify all model components are on the correct device
    model_device = next(model.parameters()).device
    print(f"Model is on device: {model_device}")
    
    with torch.no_grad():
        for batch in tqdm(dataloader, desc='Computing embeddings'):
            # Get targets, which should be present in all batches
            targets = batch['labels'].to(device)
            
            try:
                # Check if we're using precomputed patches
                if 'patches' in batch and 'attention_mask' in batch:
                    # Using precomputed patches - move to device
                    patches = batch['patches'].to(device)
                    attention_mask = batch['attention_mask'].to(device).bool()
                    
                    # Process through font classifier directly
                    with torch.cuda.amp.autocast(enabled=False):
                        outputs = model.font_classifier(patches, attention_mask)
                else:
                    # Original code path for processing images with CRAFT
                    if 'images' not in batch:
                        raise ValueError("Batch does not contain 'images' key")
                    
                    images = batch['images'].to(device)
                    
                    # Get patch data using CRAFT
                    patch_data = model.extract_patches_with_craft(images)
                    patches = patch_data['patches'].to(device)
                    attention_mask = patch_data['attention_mask'].to(device).bool()
                    
                    # Process through font classifier
                    with torch.cuda.amp.autocast(enabled=False):
                        outputs = model.font_classifier(patches, attention_mask)
                
                font_embeddings = outputs['font_embedding']  # [batch_size, embedding_dim]
                
                # Accumulate embeddings by class
                for i, target in enumerate(targets):
                    class_idx = target.item()
                    class_embeddings[class_idx] += font_embeddings[i]
                    class_counts[class_idx] += 1
                    
            except Exception as e:
                print(f"Error processing batch: {e}")
                continue
    
    # Compute averages
    for i in range(num_classes):
        if class_counts[i] > 0:
            class_embeddings[i] /= class_counts[i]
    
    # L2 normalize embeddings for cosine similarity computation
    class_embeddings = torch.nn.functional.normalize(class_embeddings, p=2, dim=1)
    
    # Verify no classes were empty
    empty_classes = (class_counts == 0).sum().item()
    if empty_classes > 0:
        print(f"Warning: {empty_classes} classes had no samples!")
    
    final_embeddings = class_embeddings.cpu().numpy()
    print(f"Final embeddings shape: {final_embeddings.shape}")
    return final_embeddings

def main():
    parser = argparse.ArgumentParser()
    parser.add_argument("--model_path", required=True, help="Path to trained character model .pt file")
    parser.add_argument("--data_dir", required=True, help="Path to dataset directory")
    parser.add_argument("--batch_size", type=int, default=8, help="Batch size (smaller for char model)")
    parser.add_argument("--use_precomputed_craft", action="store_true", help="Use precomputed CRAFT boxes from data_dir")

    args = parser.parse_args()
    
    # Load model
    print("Loading character-based model...")
    model, device = load_char_model(args.model_path, use_precomputed_craft=args.use_precomputed_craft)

    
    # Get dataloaders for character-based model
    print("Loading character dataset...")
    test_loader, _, num_classes = get_char_dataloaders(
        data_dir=args.data_dir,
        batch_size=args.batch_size,
        use_precomputed_craft=args.use_precomputed_craft,
    )
    
    # Compute embeddings
    class_embeddings = compute_char_embeddings(model, test_loader, num_classes, device)
    
    
    embeddings_path = get_embedding_path(args.data_dir, args.model_path)
    
    print(f"\nSaving embeddings to {embeddings_path}")
    np.save(embeddings_path, class_embeddings)
    print("Done!")

if __name__ == "__main__":
    main()<|MERGE_RESOLUTION|>--- conflicted
+++ resolved
@@ -71,17 +71,11 @@
     # Initialize model with correct parameters
     model = CRAFTFontClassifier(
         num_fonts=num_fonts,
-<<<<<<< HEAD
         device=device,  # Pass device but also explicitly move model to device below
         patch_size=hparams["patch_size"],
         embedding_dim=hparams["embedding_dim"],
         initial_channels=hparams["initial_channels"],
         n_attn_heads=hparams["n_attn_heads"],
-=======
-        device=device,
-        patch_size=patch_size,  # Now using parsed value
-        embedding_dim=embedding_dim,
->>>>>>> 189597ec
         craft_fp16=False,
         use_precomputed_craft=use_precomputed_craft,
         initial_channels=initial_channels  # Add this parameter
