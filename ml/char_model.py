import os
import json
import cv2
import torch
from PIL import Image

from torch.utils.data import Dataset
from torch import nn
import torchvision.transforms as transforms
import torch.nn.functional as F
import torchvision.transforms.functional as TF


from CRAFT import CRAFTModel, draw_polygons
import numpy as np
from PIL import Image
from tqdm import tqdm


class CharSimpleCNN(nn.Module):
    """
    Basic CNN architecture for font classification.
    Input: (batch_size, 1, 32, 32)
    """
    def __init__(self, num_classes: int, 
                 in_channels: int = 1,
                 input_size: int = 32,
                 embedding_dim: int = 256,
                 initial_channels: int = 16):

        super().__init__() 
        self.input_size = input_size   
        self.transform = transforms.Compose([
            #transforms.Resize((self.input_size, self.input_size)),
            transforms.Normalize(mean=[0.5], std=[0.5])  # Example normalization for grayscale images
        ])
        # Build feature layers with single conv per block
        layers = []
        curr_channels = in_channels
        next_channels = initial_channels
        for _ in range(4):  # 4 downsample blocks
            layers.extend([
                nn.Conv2d(curr_channels, next_channels, kernel_size=3, padding=1),
                nn.ReLU(inplace=True),
                nn.Conv2d(next_channels, next_channels, kernel_size=3, padding=1),
                nn.ReLU(inplace=True),
                nn.MaxPool2d(2)
            ])
            curr_channels = next_channels
            next_channels *= 2  # Double channels after each block
            
        self.features = nn.Sequential(*layers)
        self.flatten = nn.Flatten()
       
        # Calculate flattened dim dynamically
        with torch.no_grad():
            dummy_input = torch.zeros(1, 1, self.input_size, self.input_size)
            dummy_output = self.features(dummy_input)
            self.flatten_dim = self.flatten(dummy_output).shape[1]
        

        # Calculate dimensions by hand:
        # resolution /(2^num_downsamples)
        # After resizing to 64x64 and going through the CNN layers:
        # Ex: input 64x64 -> 32x32 -> 16x16 -> 8x8 -> 4x4
        # Final channels = 256
        # Final feature map 256 * 4 * 4 = 4096
        # TODO clean this up 
        #self.flatten_dim = 128 * 4 * 4 

        self.embedding_layer = nn.Sequential(
            nn.Linear(self.flatten_dim, embedding_dim),
            nn.ReLU(inplace=True),
            #nn.Dropout(0.25)
        )
    
        
        self.classifier = nn.Linear(embedding_dim, num_classes)


    def get_embedding(self, x):
        # print(f"Input shape to get_embedding: {x.shape}")

        # Always force resize using F.interpolate
        if x.shape[-2] != self.input_size or x.shape[-1] != self.input_size:
            # print(f"Resizing from {x.shape[-2]}x{x.shape[-1]} to {self.input_size}x{self.input_size}")
            x = F.interpolate(x, size=(self.input_size, self.input_size), mode='bilinear', align_corners=False)

        # Apply only normalization from transform
        x = self.transform(x)


        x = self.features(x)
        # print(f"After features, shape: {x.shape}")
        x = self.flatten(x)
    
        # print(f"After flatten, shape: {x.shape}, expected flatten_dim: {self.flatten_dim}")
        embeddings = self.embedding_layer(x)
        # print(f"After embedding_layer, shape: {embeddings.shape}")

        
        return embeddings
    
    def forward(self, x):
        embeddings = self.get_embedding(x)
        # print(f"ebmedding shape {embeddings.shape}")
        x = self.classifier(embeddings)
        return x
    
class SelfAttentionAggregator(nn.Module):
    def __init__(self, embedding_dim, num_heads=4):
        super().__init__()
        self.multihead_attn = nn.MultiheadAttention(
            embed_dim=embedding_dim, 
            num_heads=num_heads,
            batch_first=True
        )
        self.norm = nn.LayerNorm(embedding_dim)
        self.projection = nn.Linear(embedding_dim, embedding_dim)
        
    def forward(self, x, attention_mask=None):
        """
        Args:
            x: Character embeddings [batch_size, seq_len, embedding_dim]
            attention_mask: Boolean mask [batch_size, seq_len] where True values are masked
        """
        # Convert mask to proper format for nn.MultiheadAttention
        if attention_mask is not None:
            # 1 means keep, 0 means mask out
            key_padding_mask = (attention_mask == 0)
        else:
            key_padding_mask = None

        # print(f"Self-attention input shape: {x.shape}, embedding_dim: {self.multihead_attn.embed_dim}")
        if x.shape[-1] != self.multihead_attn.embed_dim:
            raise ValueError(f"Expected embedding dim {self.multihead_attn.embed_dim}, got {x.shape[-1]}")
            
            
        # Self-attention
        attn_output, attn_weights = self.multihead_attn(
            query=x,
            key=x,
            value=x,
            key_padding_mask=key_padding_mask
        )
        
        # Normalize
        attn_output = self.norm(attn_output + x)  # Add residual connection
        
        # Aggregate sequence - take mean of unmasked elements
        if attention_mask is not None:
            # Expand attention mask for broadcasting
            expanded_mask = attention_mask.unsqueeze(-1)
            # Sum embeddings where mask is 1, divide by count of 1s
            masked_sum = (attn_output * expanded_mask).sum(dim=1)
            mask_sum = expanded_mask.sum(dim=1) + 1e-8  # Avoid division by zero
            aggregated = masked_sum / mask_sum
        else:
            # Simple mean if no mask
            aggregated = attn_output.mean(dim=1)
            
        # Final projection
        aggregated = self.projection(aggregated)
        
        return aggregated, attn_weights
    
class CharacterBasedFontClassifier(nn.Module):
<<<<<<< HEAD
    def __init__(self, num_fonts, patch_size=32, embedding_dim=256, initial_channels=16, n_attn_heads=16):
=======
    def __init__(self, num_fonts, patch_size=32, embedding_dim=256, initial_channels=16):
>>>>>>> 189597ec
        super().__init__()
        
        # Character feature extractor - reuse existing CNN architecture
        self.char_encoder = CharSimpleCNN(
            num_classes=embedding_dim,  # Use as feature extractor
            input_size=patch_size,
            embedding_dim=embedding_dim,
            initial_channels=initial_channels,
        )
        
        # Replace classifier with identity to get embeddings only
        self.char_encoder.classifier = nn.Identity()
        
        # Self-attention aggregation
        self.aggregator = SelfAttentionAggregator(embedding_dim, n_attn_heads)
        
        # Final font classifier
        self.font_classifier = nn.Linear(embedding_dim, num_fonts)
        
    def forward(self, char_patches, attention_mask=None):
        """
        Args:
            char_patches: Character images [batch_size, max_chars, 1, H, W]
            attention_mask: Mask for padding [batch_size, max_chars]
        """
        # print(f"CharacterBasedFontClassifier input patches shape: {char_patches.shape}")

        if len(char_patches.shape) > 5:
            # print(f"Fixing unexpected shape: {char_patches.shape}")
            # Reshape to [batch_size, max_chars, channels, H, W]
            batch_size = char_patches.shape[0]
            max_chars = char_patches.shape[1]
            # Get the channels from the last dimension
            channels = char_patches.shape[-1]
            # print(f"batch_size: {batch_size}, max_chars: {max_chars}, channels: {channels}")
            char_patches = char_patches.reshape(batch_size, max_chars, channels, 
                                                char_patches.shape[3], char_patches.shape[4])
            # print(f"Reshaped to: {char_patches.shape}")
        
        batch_size, max_chars = char_patches.shape[:2]
        # Reshape to process all characters at once - flatten batch and max_chars dimensions
        flat_patches = char_patches.reshape(-1, char_patches.shape[2], 
                                            char_patches.shape[3], char_patches.shape[4])
        # print(f"Flattened patches shape: {flat_patches.shape}")


        # Get character embeddings
        char_embeddings = self.char_encoder.get_embedding(flat_patches)
        # print(f"Raw embeddings shape: {char_embeddings.shape}")

        # expected_embedding_dim = self.aggregator.multihead_attn.embed_dim
        # if char_embeddings.shape[1] != expected_embedding_dim:
        #     print(f"WARNING: Embedding dimension mismatch. Got {char_embeddings.shape[1]}, expected {expected_embedding_dim}")
        #     # Use a linear projection to fix the dimension
        #     projection = nn.Linear(char_embeddings.shape[1], expected_embedding_dim).to(char_embeddings.device)
        #     char_embeddings = projection(char_embeddings)


        # Reshape back to [batch_size, max_chars, embedding_dim]
        char_embeddings = char_embeddings.view(batch_size, max_chars, -1)
        # print(f"Reshaped embeddings shape: {char_embeddings.shape}")
        # Aggregate character embeddings with attention
        font_embedding, attention_weights = self.aggregator(char_embeddings, attention_mask)
        # print(f"Font embedding shape: {font_embedding.shape}, attention_weights shape: {attention_weights.shape}")
        # Classify font
        logits = self.font_classifier(font_embedding)
        # print(f"Logits shape: {logits.shape}")
        
        return {
            'logits': logits,
            'font_embedding': font_embedding,
            'attention_weights': attention_weights,
            'char_embeddings': char_embeddings
        }
    
class CRAFTFontClassifier(nn.Module):
    """
    Combined model that uses CRAFT for text detection and CharacterBasedFontClassifier for font identification.
    During training, uses preextracted character extraction.
    During inference, uses CRAFT to extract character patches.
    """
    def __init__(self, num_fonts, craft_weights_dir='weights/', device='cuda', 
<<<<<<< HEAD
                 patch_size=32, embedding_dim=256, initial_channels=16, n_attn_heads=16,
                 craft_fp16=False, use_precomputed_craft=False, pad_x=.1, pad_y=.2):
=======
                 patch_size=32, embedding_dim=256, craft_fp16=False, 
                 use_precomputed_craft=False, initial_channels=16):
>>>>>>> 189597ec
        super().__init__()

        self.use_precomputed_craft = use_precomputed_craft
        self.pad_x = pad_x
        self.pad_y = pad_y

        # Initialize CRAFT model for text detection
        if not use_precomputed_craft:
            self.craft = CRAFTModel(
                cache_dir=craft_weights_dir,
                device=device,
                use_refiner=True,
                fp16=craft_fp16, 
                link_threshold=1.9,
                text_threshold=.5,
                low_text=.5,
            )
        else:
            self.craft = None
        
        # Initialize the font classifier
        self.font_classifier = CharacterBasedFontClassifier(
            num_fonts=num_fonts,
            patch_size=patch_size,
<<<<<<< HEAD
            embedding_dim=embedding_dim, 
            initial_channels=initial_channels,
            n_attn_heads=n_attn_heads
=======
            embedding_dim=embedding_dim,
            initial_channels=initial_channels
>>>>>>> 189597ec
        )
        
        self.device = device
        self.patch_size = patch_size


    def get_embedding(self, images):
        """
        Extract font embeddings from images for similarity comparisons.

        Args:
            images: Tensor of shape [batch_size, channels, height, width]

        Returns:
            embeddings: Tensor of shape [batch_size, embedding_dim]
        """
        # Make sure we're in eval mode
        self.eval()

        # Extract patches using CRAFT
        with torch.no_grad():
            # Process through CRAFT to get character patches
            # if self.use_precomputed_craft:
            #     # Use precomputed patches directly
            #     patch_data = images
            patch_data = self.extract_patches_with_craft(images)
            
            # Get patches and attention mask
            patches = patch_data['patches']
            attention_mask = patch_data['attention_mask']
            
            # Process through font classifier
            outputs = self.font_classifier(patches, attention_mask)
            
            # Return font embeddings
            return outputs['font_embedding']


    def visualize_char_preds(self, patches, attention_mask, predictions=None, targets=None, save_path=None):
        """
        Visualize character patches (for debugging)
        
        Args:
            patches: Character patches [batch_size, max_patches, C, H, W]
            attention_mask: Mask indicating valid patches [batch_size, max_patches]
            predictions: Optional model predictions [batch_size]
            targets: Optional ground truth labels [batch_size]
            save_path: Path to save visualization
        """
        import matplotlib.pyplot as plt
        import os
        
        batch_size = min(4, patches.size(0))  # Visualize up to 4 samples
        
        for b in range(batch_size):
            # Create figure
            fig = plt.figure(figsize=(12, 6))
            
            # Set title with prediction info if available
            title = "Character Patches"
            if predictions is not None and targets is not None:
                pred_label = predictions[b].item()
                true_label = targets[b].item()
                title += f" - Pred: {pred_label} | True: {true_label}"
                
            plt.suptitle(title)
            
            # Count valid patches for this sample
            num_valid = int(attention_mask[b].sum().item())
            grid_size = int(np.ceil(np.sqrt(num_valid)))
            
            # Plot each valid patch
            valid_idx = 0
            for p in range(patches.size(1)):
                if attention_mask[b, p] == 0:
                    continue
                    
                # Get patch
                patch = patches[b, p, 0].cpu().numpy()  # First channel
                
                # Add subplot
                ax = fig.add_subplot(grid_size, grid_size, valid_idx + 1)
                ax.imshow(patch, cmap='gray')
                ax.axis('off')
                
                valid_idx += 1
                
                if valid_idx >= grid_size * grid_size:
                    break
            
            plt.tight_layout()
            
            # Save figure
            if save_path:
                os.makedirs(os.path.dirname(save_path), exist_ok=True)
                plt.savefig(f"{save_path}_sample_{b}.png")
                plt.close()
            else:
                return plt.show()  # Display directly with matplotlib
                #plt.show()

    def visualize_craft_detections(self, images, label_mapping, targets=None, save_path=None):
        """
        Visualize CRAFT character detections on original images

        Args:
            images: Tensor of shape [batch_size, height, width, channels] 0,255
            save_path: Path to save visualization
        """
        print(f"VISUALIZE CRAFT DETECTION Input tensor type: {type(images)}")
        print(f"VISUALIZE CRAFT DETECTION Input tensor shape: {images.shape}")
        batch_size = min(4, images.size(0))  # Visualize up to 4 samples
        label_mapping = {v: k for k, v in label_mapping.items()}


        for b in range(batch_size):
            # Convert image to numpy and prepare for visualization
            # check if the image is in CHW format
            if len(images[b].shape) == 3 and images[b].shape[0] in [1, 3]:
                img = images[b].permute(1, 2, 0).cpu().numpy()  # CHW -> HWC
            else:
                img = images[b].cpu().numpy() # HWC
            
            rgb_img = img.astype(np.uint8)
                
            # Convert to PIL for CRAFT
            from PIL import Image, ImageDraw, ImageFont
            pil_img = Image.fromarray(rgb_img)
            
            # Get polygons from CRAFT
            try:
                polygons = self.craft.get_polygons(pil_img)
            except Exception as e:
                print(f"CRAFT detection error: {e}")
                polygons = []

            draw = ImageDraw.Draw(pil_img)

            # Draw polygons
            for poly in polygons:
                # Add padding to the polygon
                poly = self.add_padding_to_polygons(poly, padding_x=self.pad_x, padding_y=self.pad_y, asym=True)
                # Convert to tuple format for PIL
                poly_tuple = [tuple(p) for p in poly]
                draw.polygon(poly_tuple, outline=(255, 0, 0), width=2)

            # Add text at the top if needed
            try:
                font = ImageFont.truetype("arial.ttf", 20)  # Adjust font and size as needed
            except:
                font = ImageFont.load_default()
                draw.text((10, 10), f"CRAFT Detections: {len(polygons)} characters", 
                        fill=(0, 0, 0), font=font)

            # Save with exact dimensions
            if save_path is not None and targets is not None:
                os.makedirs(os.path.dirname(save_path), exist_ok=True)
                image_label = targets[b].item()
                pil_img.save(f"{save_path}_{label_mapping[image_label]}_craft_sample_{b}.png")
            else:
                return pil_img
                #pil_img.show()  # Display directly with PIL

    def add_padding_to_polygons(self, polygon, padding_x=.1, padding_y=.2, asym=False):
        """
        Add padding to a single polygon from CRAFT.
        The CRAFT patches tend to skew right, so we add padding to the left only with asym=True.

        Args:
            polygon: A single polygon (list of coordinate points)
            padding_x: Horizontal padding to add
            padding_y: Vertical padding to add
            asym: If True, only add padding to the left side

        Returns:
            Padded polygon as a numpy array
        """
        # Extract x and y coordinates
        x_coords = [p[0] for p in polygon]
        y_coords = [p[1] for p in polygon]

        # Find min and max coordinates
        min_x = min(x_coords)
        max_x = max(x_coords)
        min_y = min(y_coords)
        max_y = max(y_coords)

        height = max_y - min_y
        width  = max_x - min_x
        pad_x = int(padding_x * width)
        pad_y = int(padding_y * height)


        # Create expanded rectangle
        if not asym:
            expanded_rect = np.array([
                [min_x - pad_x, min_y - pad_y],
                [max_x + pad_x, min_y - pad_y],
                [max_x + pad_x, max_y + pad_y],
                [min_x - pad_x, max_y + pad_y]
            ])
        else:
            expanded_rect = np.array([
                [min_x - pad_x, min_y - pad_y],
                [max_x + int(pad_x//3), min_y - pad_y],
                [max_x + int(pad_x//3), max_y + pad_y],
                [min_x - pad_x, max_y + pad_y]
            ])

        return expanded_rect
    
    def extract_patches_with_craft(self, images):
        # Add debug prints and more robust tensor handling
        print(f"Input tensor extract_patches_with_craft shape: {images.shape}")

        # Ensure 4D tensor with batch dimension
        if len(images.shape) == 3:
            images = images.unsqueeze(0)
            print(f"Added batch dimension, new shape: {images.shape}")

        if images.max() <= 1.0:
            images = images * 255.0

        batch_size = images.size(0)
        all_patches = []
        attention_masks = []
        print(f"Processing {images.shape} in extract_patches_with_craft")

        for i in range(batch_size):
            image_tensor = images[i]
            #print(f"Processing image with shape: {image_tensor.shape}")
            
            # Handle tensor with explicit shape checking
            if len(image_tensor.shape) == 3 and image_tensor.shape[0] == 3:  # [C, H, W]
                # Standard CHW format
                img_np = image_tensor.permute(1, 2, 0).cpu().numpy().astype(np.uint8) # HWC for craft
                print(f"Image tensor shape permuted from {image_tensor.shape} to: {img_np.shape}")
            elif len(image_tensor.shape) == 3 and image_tensor.shape[2] == 3:  # [H, W, C]
                # HWC format
                img_np = image_tensor.cpu().numpy().astype(np.uint8)
                print(f"Image tensor shape: {image_tensor.shape} to: {img_np.shape}")
            else:
                raise ValueError(f"Unexpected tensor shape: {image_tensor.shape}")
                           
            # Validate image dimensions
            if img_np.shape[0] < 4 or img_np.shape[1] < 4:
                raise ValueError(f"Image dimensions too small: {img_np.shape}")
                    
            # Create PIL image with appropriate mode
            try:
                print(f"Creating PIL image from numpy array with shape: {img_np.shape}, dtype: {img_np.dtype}")
                if len(img_np.shape) == 3 and img_np.shape[2] == 3:
                    pil_img = Image.fromarray(img_np, mode='RGB')
            except Exception as e:
                print(f"Error creating PIL image: {img_np}")
                raise ValueError(f"Error creating PIL image: {e}, shape: {img_np.shape}, dtype: {img_np.dtype}")
        
            # TODO figure out why we are not getting polygons from images 
            # Get polygons from CRAFT

            # check the shape and type of the pil images
            if len(pil_img.size) != 2:
                raise ValueError(f"Unexpected PIL image size: {pil_img.size}")
            try:
                print(f"Running CRAFT on image {i+1}/{batch_size}")  
                polygons = self.craft.get_polygons(pil_img)
            except Exception as e:
                print(f"CRAFT error: {e}")
                polygons = []
            
            # Extract character patches
            img_patches = []
            print(f"Extracting patches from {len(polygons)} polygons")
            for polygon in polygons:
                # TODO turn this on with craft preextraction
                polygon = self.add_padding_to_polygons(polygon, padding_x=self.pad_x, padding_y=self.pad_y, asym=True)

                # Convert polygon to bounding box
                x_coords = [p[0] for p in polygon]
                y_coords = [p[1] for p in polygon]
                
                x1, y1 = min(x_coords), min(y_coords)
                x2, y2 = max(x_coords), max(y_coords)
                
                # Ensure integer coordinates and minimum size
                x1, y1 = max(0, int(x1)), max(0, int(y1))
                x2, y2 = min(img_np.shape[1], int(x2)), min(img_np.shape[0], int(y2))
                
                # Skip very small regions
                if x2-x1 < 3 or y2-y1 < 3:
                    continue
                
                # Extract patch
                patch = img_np[y1:y2, x1:x2].copy()
                
                # Convert to grayscale
                if len(patch.shape) == 3 and patch.shape[2] == 3:
                    patch = cv2.cvtColor(patch, cv2.COLOR_RGB2GRAY)
                
                # Resize and normalize (returns a 2D array)
                normalized_patch = self._normalize_patch(patch)
                
                # Convert to tensor with channel dimension [1, H, W] - PyTorch format
                patch_tensor = torch.from_numpy(normalized_patch).float().unsqueeze(0)
                img_patches.append(patch_tensor)

                        
            # Step 6: If no valid patches, create a default patch from the whole image
            if not img_patches:
                print(f"!!!WARNING: No valid patches found for image {i}, using whole image as patch")
                img_gray = cv2.cvtColor(img_np, cv2.COLOR_RGB2GRAY) if len(img_np.shape) == 3 else img_np
                img_resized = cv2.resize(img_gray, (self.patch_size, self.patch_size))
                normalized = img_resized.astype(np.float32) / 255.0
                patch_tensor = torch.from_numpy(normalized).float().unsqueeze(0)
                img_patches = [patch_tensor]
            
            # Stack patches for this image [num_patches, 1, H, W]
            img_patches_tensor = torch.stack(img_patches)
            all_patches.append(img_patches_tensor)
            attention_masks.append(torch.ones(len(img_patches)))
                
        max_patches = max(p.size(0) for p in all_patches)
        if max_patches > 100:
            max_patches = min(max_patches, 100)

        # Pad to same number of patches
        padded_patches = []
        padded_masks = []

        for patches, mask in zip(all_patches, attention_masks):
            # Limit number of patches if needed
            if patches.size(0) > max_patches:
                patches = patches[:max_patches]
                mask = mask[:max_patches]
            
            # Pad if needed
            if patches.size(0) < max_patches:
                padding = torch.zeros(
                    (max_patches - patches.size(0), 1, self.patch_size, self.patch_size),
                    dtype=patches.dtype, device=patches.device
                )
                padded = torch.cat([patches, padding], dim=0)
                
                # Extend mask
                pad_mask = torch.cat([
                    mask,
                    torch.zeros(max_patches - mask.size(0), device=mask.device)
                ])
            else:
                padded = patches
                pad_mask = mask
            
            padded_patches.append(padded)
            padded_masks.append(pad_mask)

        # Stack into batch, final shape [batch_size, max_patches, 1, H, W]
        patches_batch = torch.stack(padded_patches).to(self.device)
        attention_batch = torch.stack(padded_masks).to(self.device)


        return {
            'patches': patches_batch,
            'attention_mask': attention_batch
        }
    
    def _normalize_patch(self, patch):
        """Normalize a character patch to standard size with preserved aspect ratio."""
        if patch.size == 0:
            return np.zeros((self.patch_size, self.patch_size), dtype=np.float32)

        # Ensure grayscale for consistency with model expectations
        if len(patch.shape) == 3 and patch.shape[2] == 3:
            patch = cv2.cvtColor(patch, cv2.COLOR_RGB2GRAY)
        elif len(patch.shape) == 3 and patch.shape[2] == 1:
            patch = patch.squeeze(-1)  # Remove single channel dimension
        
        # Calculate resize dimensions preserving aspect ratio
        h, w = patch.shape[:2]
        if h > w:
            new_h = self.patch_size
            new_w = int(w * (self.patch_size / h))
        else:
            new_w = self.patch_size
            new_h = int(h * (self.patch_size / w))

        # Ensure minimum dimensions
        new_w = max(1, new_w)
        new_h = max(1, new_h)

        try:
            # Resize the patch
            resized = cv2.resize(patch, (new_w, new_h))
            
            # Create a blank canvas (always grayscale) and center the resized patch
            normalized = np.zeros((self.patch_size, self.patch_size), dtype=np.float32)
            pad_h = (self.patch_size - new_h) // 2
            pad_w = (self.patch_size - new_w) // 2
            normalized[pad_h:pad_h+new_h, pad_w:pad_w+new_w] = resized
            
            return normalized #/ 255.0  # Normalize to [0,1]
        except Exception as e:
            print(f"Error normalizing patch: {e}, patch shape: {patch.shape}")
            # Always return grayscale
            return np.zeros((self.patch_size, self.patch_size), dtype=np.float32)
    
    def forward(self, inputs, targets=None):
        """
        Forward pass that handles both training and inference modes

        Args:
            inputs: Either a tensor of shape [batch_size, channels, height, width]
                    or a dictionary containing batch data
            targets: Optional font class targets (for training)
            
        Returns:
            Dictionary with model outputs
        """
        # Check if input is a dictionary (from dataloader)
        if isinstance(inputs, dict):
            batch_data = inputs
            
            # CASE 1: Precomputed patches provided directly
            if 'patches' in batch_data and 'attention_mask' in batch_data:
                # Process patches with font classifier
                output = self.font_classifier(
                    batch_data['patches'].to(self.device), 
                    batch_data['attention_mask'].to(self.device)
                )
                
                # Add labels to output if available
                if 'labels' in batch_data:
                    output['labels'] = batch_data['labels'].to(self.device)
                    
                return output
            
            # CASE 2: Images provided in batch_data
            elif 'images' in batch_data:
                images = batch_data['images']
                targets = batch_data.get('labels', targets)
            else:
                raise ValueError("Batch data must contain either 'patches' or 'images'")
        else:
            # CASE 3: Direct tensor input
            images = inputs

        # Process images (Cases 2 & 3)
        # Ensure correct format: [B, C, H, W]
        if len(images.shape) == 4 and images.shape[3] in [1, 3]:  # HWC format
            # Permute dimensions: [B, H, W, C] -> [B, C, H, W]
            images = images.permute(0, 3, 1, 2)
            print(f"Permuted images to shape: {images.shape}")

        # Check configuration
        if self.use_precomputed_craft:
            # We should have already returned in CASE 1 when using precomputed CRAFT
            raise RuntimeError(
                "Incorrect usage of precomputed CRAFT mode: Received raw images instead of " 
                "precomputed patches. Make sure your dataloader is returning 'patches' and "
                "'attention_mask' when use_precomputed_craft=True"
            )

        # Extract patches with CRAFT (only done once now)
        print(f"\n\nExtracting patches with CRAFT for {images.shape} images")
        print(f"Image max value: {images.max()}, min value: {images.min()}")
    
        batch_data = self.extract_patches_with_craft(images)

        # Add labels if available
        if targets is not None:
            batch_data['labels'] = targets.to(self.device)

        print(f"CHAR_MODEL Extracted {batch_data['patches'].shape} patches for {images.shape[0]} images")
        print(f"patches min and max valyes {batch_data['patches'].min()}, {batch_data['patches'].max()}")
        # Process patches with font classifier
        output = self.font_classifier(
            batch_data['patches'], 
            batch_data['attention_mask']
        )

        # Add labels to output if available
        if 'labels' in batch_data:
            output['labels'] = batch_data['labels']
            
        return output<|MERGE_RESOLUTION|>--- conflicted
+++ resolved
@@ -165,11 +165,7 @@
         return aggregated, attn_weights
     
 class CharacterBasedFontClassifier(nn.Module):
-<<<<<<< HEAD
     def __init__(self, num_fonts, patch_size=32, embedding_dim=256, initial_channels=16, n_attn_heads=16):
-=======
-    def __init__(self, num_fonts, patch_size=32, embedding_dim=256, initial_channels=16):
->>>>>>> 189597ec
         super().__init__()
         
         # Character feature extractor - reuse existing CNN architecture
@@ -252,13 +248,9 @@
     During inference, uses CRAFT to extract character patches.
     """
     def __init__(self, num_fonts, craft_weights_dir='weights/', device='cuda', 
-<<<<<<< HEAD
                  patch_size=32, embedding_dim=256, initial_channels=16, n_attn_heads=16,
                  craft_fp16=False, use_precomputed_craft=False, pad_x=.1, pad_y=.2):
-=======
-                 patch_size=32, embedding_dim=256, craft_fp16=False, 
-                 use_precomputed_craft=False, initial_channels=16):
->>>>>>> 189597ec
+
         super().__init__()
 
         self.use_precomputed_craft = use_precomputed_craft
@@ -283,14 +275,9 @@
         self.font_classifier = CharacterBasedFontClassifier(
             num_fonts=num_fonts,
             patch_size=patch_size,
-<<<<<<< HEAD
             embedding_dim=embedding_dim, 
             initial_channels=initial_channels,
             n_attn_heads=n_attn_heads
-=======
-            embedding_dim=embedding_dim,
-            initial_channels=initial_channels
->>>>>>> 189597ec
         )
         
         self.device = device
